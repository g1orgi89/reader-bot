--- conflicted
+++ resolved
@@ -88,43 +88,48 @@
  * @route GET /api/reader/auth/onboarding-status
  */
 router.get('/auth/onboarding-status', async (req, res) => {
-    try {
-        const userId = getUserId(req);
-        const userProfile = await UserProfile.findOne({ userId });
-        
-        const isOnboardingComplete = userProfile ? userProfile.isOnboardingComplete : false;
-        
-        res.json({
-            success: true,
-<<<<<<< HEAD
-            isOnboardingComplete, // NEW: Top-level field for unified access
-            // Legacy fields for backward compatibility
-            isCompleted: isOnboardingComplete,
-            completed: isOnboardingComplete,
-=======
-            isOnboardingComplete,
->>>>>>> d90b1882
-            user: userProfile ? {
-                userId: userProfile.userId,
-                name: userProfile.name,
-                email: userProfile.email,
-<<<<<<< HEAD
-                isOnboardingComplete: userProfile.isOnboardingComplete,
-                // Legacy field for backward compatibility
-                isOnboardingCompleted: userProfile.isOnboardingComplete
-=======
-                isOnboardingComplete: userProfile.isOnboardingComplete
->>>>>>> d90b1882
-            } : null
-        });
-
-    } catch (error) {
-        console.error('❌ Onboarding Status Error:', error);
-        res.status(500).json({
-            success: false,
-            error: 'Ошибка проверки статуса онбординга'
-        });
-    }
+  try {
+    const userId = getUserId(req);
+
+    // Если не удалось определить пользователя — возвращаем "пустой" статус
+    if (!userId) {
+      return res.json({
+        success: true,
+        isOnboardingComplete: false,
+        // Legacy поля (временно)
+        isCompleted: false,
+        completed: false,
+        isOnboardingCompleted: false,
+        user: null
+      });
+    }
+
+    const userProfile = await UserProfile.findOne({ userId });
+
+    const isOnboardingComplete = !!(userProfile && userProfile.isOnboardingComplete);
+
+    return res.json({
+      success: true,
+      isOnboardingComplete,            // unified новое поле
+      // Legacy (оставляем временно для старого фронта / сторонних вызовов)
+      isCompleted: isOnboardingComplete,
+      completed: isOnboardingComplete,
+      isOnboardingCompleted: isOnboardingComplete,
+      user: userProfile ? {
+        userId: userProfile.userId,
+        name: userProfile.name,
+        email: userProfile.email,
+        isOnboardingComplete: userProfile.isOnboardingComplete
+      } : null
+    });
+
+  } catch (error) {
+    console.error('❌ Onboarding Status Error:', error);
+    return res.status(500).json({
+      success: false,
+      error: 'ONBOARDING_STATUS_FAILED'
+    });
+  }
 });
 
 /**
@@ -340,106 +345,95 @@
             }
         );
 
-        // Проверяем, был ли пользователь создан сейчас или уже существовал
+                // Проверяем, был ли пользователь создан сейчас или уже существовал
         const wasJustCreated = !existingProfile;
-        
-<<<<<<< HEAD
-        console.log(`✅ Пользователь ${wasJustCreated ? 'создан' : 'обновлен'}: ${userProfile.userId} (${userProfile.name})`);
-=======
-        // RETAKE: Если пользователь уже завершил онбординг и forceRetake не установлен
-        if (!wasJustCreated && userProfile.isOnboardingComplete && !forceRetake) {
-            console.log(`⚠️ Пользователь ${userId} уже завершил онбординг`);
+
+        // Если профиль НЕ только что создан
+        if (!wasJustCreated) {
+
+          // 1) Повторный вызов без forceRetake при уже завершённом онбординге → идемпотентный ответ
+          if (userProfile.isOnboardingComplete && !forceRetake) {
+            console.log(`⚠️ Пользователь ${userId} уже завершил онбординг (idempotent)`);
             return res.status(200).json({
-                success: true,
-                alreadyCompleted: true,
-                user: {
-                    userId: userProfile.userId,
-                    name: userProfile.name,
-                    email: userProfile.email,
-                    isOnboardingComplete: userProfile.isOnboardingComplete
-                }
-            });
-        }
-
-        // RETAKE: Если forceRetake установлен, обновляем существующего пользователя
-        if (!wasJustCreated && forceRetake) {
-            console.log(`🔄 RETAKE: Принудительное обновление пользователя ${userId}`);
-            
-            // Обновляем данные при повторном прохождении
-            await UserProfile.findOneAndUpdate(
-                { userId },
-                {
-                    $set: {
-                        name: answers.question1_name || answers.name,
-                        email: sanitizedEmail || userProfile.email, // сохраняем существующий email если новый пустой
-                        testResults: {
-                            question1_name: answers.question1_name || answers.name,
-                            question2_lifestyle: answers.question2_lifestyle || answers.lifestyle,
-                            question3_time: answers.question3_time || answers.timeForSelf,
-                            question4_priorities: answers.question4_priorities || answers.priorities,
-                            question5_reading_feeling: answers.question5_reading_feeling || answers.readingFeelings,
-                            question6_phrase: answers.question6_phrase || answers.closestPhrase,
-                            question7_reading_time: answers.question7_reading_time || answers.readingTime,
-                            completedAt: new Date(),
-                            retakeAt: new Date() // отмечаем время повторного прохождения
-                        },
-                        source: sanitizedSource || userProfile.source, // сохраняем существующий source если новый пустой
-                        isOnboardingComplete: true,
-                        updatedAt: new Date()
-                    }
-                }
-            );
-        }
-
-        console.log(`✅ Пользователь ${wasJustCreated ? 'создан' : (forceRetake ? 'обновлен (retake)' : 'обновлен')}: ${userProfile.userId} (${userProfile.name})`);
->>>>>>> d90b1882
-        
-        res.json({
-            success: true,
-            user: {
+              success: true,
+              alreadyCompleted: true,
+              user: {
                 userId: userProfile.userId,
                 name: userProfile.name,
                 email: userProfile.email,
-                isOnboardingComplete: userProfile.isOnboardingComplete
-            },
-            message: wasJustCreated ? 'Онбординг успешно завершен' : 'Онбординг успешно обновлен'
-        });
-    } catch (error) {
-        console.error('❌ Ошибка онбординга:', error);
-        
-<<<<<<< HEAD
-=======
-        // ИСПРАВЛЕНО: Обрабатываем ошибки дубликатов (E11000)
-        if (error.code === 11000) {
-            console.warn(`⚠️ Попытка создания дубликата пользователя ${req.body.user?.id}`);
-            
-            // Если возникла ошибка дубликата, находим существующего пользователя
-            try {
-                const existingUser = await UserProfile.findOne({ userId: req.body.user.id.toString() });
-                if (existingUser && existingUser.isOnboardingComplete) {
-                    return res.status(200).json({
-                        success: true,
-                        alreadyCompleted: true,
-                        user: {
-                            userId: existingUser.userId,
-                            name: existingUser.name,
-                            email: existingUser.email,
-                            isOnboardingComplete: true
-                        }
-                    });
+                isOnboardingComplete: true
+              }
+            });
+          }
+
+          // Общий конструктор testResults
+          const buildTestResults = (isRetake) => {
+            const now = new Date();
+            return {
+              question1_name: answers.question1_name || answers.name,
+              question2_lifestyle: answers.question2_lifestyle || answers.lifestyle,
+              question3_time: answers.question3_time || answers.timeForSelf,
+              question4_priorities: answers.question4_priorities || answers.priorities,
+              question5_reading_feeling: answers.question5_reading_feeling || answers.readingFeelings,
+              question6_phrase: answers.question6_phrase || answers.closestPhrase,
+              question7_reading_time: answers.question7_reading_time || answers.readingTime,
+              // completedAt фиксируем при первом завершении (если вдруг не было)
+              completedAt: userProfile.testResults?.completedAt || now,
+              ...(isRetake ? { retakeAt: now } : {})
+            };
+          };
+
+          // 2) Retake (forceRetake === true)
+          if (forceRetake) {
+            console.log(`🔄 RETAKE: принудительное обновление пользователя ${userId}`);
+            await UserProfile.updateOne(
+              { userId },
+              {
+                $set: {
+                  name: (answers.question1_name || answers.name) || userProfile.name,
+                  email: sanitizedEmail || userProfile.email,
+                  source: sanitizedSource || userProfile.source,
+                  testResults: buildTestResults(true),
+                  isOnboardingComplete: true,
+                  updatedAt: new Date()
                 }
-            } catch (findError) {
-                console.error('Ошибка поиска существующего пользователя:', findError);
-            }
-        }
-        
->>>>>>> d90b1882
-        res.status(500).json({ 
-            success: false, 
-            error: 'Internal server error during onboarding'
-        });
-    }
-});
+              }
+            );
+            userProfile = await UserProfile.findOne({ userId });
+          } else {
+            // 3) Первый догоняющий completion (профиль существовал, но флаг был false)
+            await UserProfile.updateOne(
+              { userId },
+              {
+                $set: {
+                  name: (answers.question1_name || answers.name) || userProfile.name,
+                  email: sanitizedEmail || userProfile.email,
+                  source: sanitizedSource || userProfile.source,
+                  testResults: buildTestResults(false),
+                  isOnboardingComplete: true,
+                  updatedAt: new Date()
+                }
+              }
+            );
+            userProfile = await UserProfile.findOne({ userId });
+          }
+        }
+
+        console.log(`✅ Пользователь ${wasJustCreated ? 'создан' : (forceRetake ? 'обновлён (retake)' : 'обновлён')}: ${userProfile.userId} (${userProfile.name})`);
+
+        return res.json({
+          success: true,
+          ...(forceRetake ? { retake: true } : {}),
+          user: {
+            userId: userProfile.userId,
+            name: userProfile.name,
+            email: userProfile.email,
+            isOnboardingComplete: true
+          },
+          message: wasJustCreated
+            ? 'Онбординг успешно завершён'
+            : (forceRetake ? 'Онбординг обновлён (retake)' : 'Статус онбординга подтверждён')
+        });
 
 /**
  * @description Сброс онбординга
