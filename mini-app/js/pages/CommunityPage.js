/**
 * 👥 СООБЩЕСТВО ЧИТАТЕЛЕЙ - CommunityPage.js (ИСПРАВЛЕНО - БЕЗ ШАПКИ!)
 * 
 * ✅ ПОЛНОЕ СООТВЕТСТВИЕ КОНЦЕПТУ ИЗ "концепт 5 страниц app.txt":
 * - 3 таба: 📰 Лента, 🏆 Топ недели, 📊 Статистика
 * - MVP версия сообщества
 * - Точная HTML структура из концепта
 * - Все элементы как в макете
 * 
 * ✅ ИСПРАВЛЕНО: БЕЗ ШАПКИ СВЕРХУ - ЧИСТЫЙ ДИЗАЙН!
 * ✅ ИСПРАВЛЕНО: Устранены дублирующиеся API вызовы как в HomePage и DiaryPage
 */

class CommunityPage {
    constructor(app) {
        this.app = app;
        this.api = app.api;
        this.state = app.state;
        this.telegram = app.telegram;
        this.statisticsService = app.statistics || window.statisticsService;
        
        // Стейт
        this.activeTab = 'feed';
        this.isHydrated = false; // ← первый показ только после префетча
        this.communityData = { activeReaders: 0, newQuotes: 0, totalReaders: 0, totalQuotes: 0, totalAuthors: 0, daysActive: 0 };
        this.latestQuotes = [];
        this.popularQuotes = [];
        this.popularFavorites = [];
        this.popularBooks = [];
        this.recentClicks = [];
        this.leaderboard = [];
        this.userProgress = null;
        this.communityMessage = null;
        this.communityTrend = null;
        this.communityInsights = null;
        this.funFact = null;

        // 🌟 SPOTLIGHT CACHE (TTL система для предотвращения мигания)
        this._spotlightCache = {
            ts: 0,
            items: []
        };

        // Флаги "данные загружены"
        this.loaded = {
            latestQuotes: false,
            popularQuotes: false,
            popularBooks: false,
            recentClicks: false,
            leaderboard: false,
            stats: false,
            insights: false,
            funFact: false,
            message: false,
            trend: false,
            activityPercent: false
        };
        
        // ✅ LEGACY: Старые флаги для совместимости
        this.communityLoaded = false;
        this.communityLoading = false;
        
        // Данные для "Сейчас изучают" из StatisticsService
        this.topAnalyses = [];

        // ✅ LEGACY: Состояния загрузки для каждой секции (PR-3)
        this.loadingStates = {
            latestQuotes: false,
            popularQuotes: false,
            popularFavorites: false,
            popularBooks: false,
            recentClicks: false,
            leaderboard: false,
            stats: false,
            communityInsights: false,
            funFact: false
        };

        // ✅ LEGACY: Состояния ошибок для каждой секции (PR-3)
        this.errorStates = {
            latestQuotes: null,
            popularQuotes: null,
            popularFavorites: null,
            popularBooks: null,
            recentClicks: null,
            leaderboard: null,
            stats: null,
            communityInsights: null,
            funFact: null
        };
        
        this.init();
    }
    
    init() {
        this.setupSubscriptions();
        // ✅ ИСПРАВЛЕНО: Убрана автозагрузка из init()
    }

    // PREFETCH: вызывается Router перед первым render — грузим всё параллельно
    async prefetch() {
        if (this.isHydrated) return; // уже есть готовые данные

        console.log('🔄 CommunityPage: Запуск prefetch - загружаем данные до рендера');

        // Параллельная загрузка без ререндера
        await Promise.allSettled([
            this._safe(async () => { const r = await this.api.getCommunityStats(); if (r?.success) { this.communityData = { ...this.communityData, ...r.data }; this.loaded.stats = true; } }),
            this._safe(async () => { const r = await this.api.getCommunityLatestQuotes({ limit: 3 }); if (r?.success) { this.latestQuotes = r.data || []; this.loaded.latestQuotes = true; } }),
            this._safe(async () => { const r = await this.api.getTopBooks({ period: '7d', limit: 10 }); if (r?.success) { this.popularBooks = r.data || []; this.loaded.popularBooks = true; } }),
            this._safe(async () => { const r = await this.api.getCatalogRecentClicks({ limit: 3 }); if (r?.success) { this.recentClicks = r.clicks || r.data || []; this.loaded.recentClicks = true; } }),
            this._safe(async () => { const r = await this.api.getCommunityMessage(); if (r?.success) { this.communityMessage = r.data; this.loaded.message = true; } }),
            this._safe(async () => { const r = await this.api.getCommunityTrend(); if (r?.success) { this.communityTrend = r.data; this.loaded.trend = true; } }),
            this._safe(async () => { // Популярные избранные цитаты с улучшенным fallback
                await this.loadPopularFavorites('7d', 10);
            }),
            this._safe(async () => { // Популярные цитаты (агрегация) как fallback для spotlight
                await this.loadPopularQuotes('7d', 10);
            }),
            this._safe(async () => { // лидерборд + me
                const r = await this.api.getLeaderboard({ period: '7d', limit: 10 });
                if (r?.success) { this.leaderboard = r.data || []; this.userProgress = r.me || null; this.loaded.leaderboard = true; }
            }),
            this._safe(async () => { const r = await this.api.getCommunityInsights?.({ period: '7d' }); if (r?.success) { this.communityInsights = r.insights; this.loaded.insights = true; } }),
            this._safe(async () => { const r = await this.api.getCommunityFunFact?.({ period: '7d' }); if (r?.success) { this.funFact = r.data; this.loaded.funFact = true; } })
        ]);

        // ✨ Инициализация spotlight кэша после загрузки основных данных
        await this._safe(async () => {
            await this.getSpotlightItems();
        });

        this.isHydrated = true; // теперь можно первый раз рендерить
        console.log('✅ CommunityPage: Prefetch завершен - данные готовы');
    }

    // Вспомогательный безопасный запуск
    async _safe(fn) { try { await fn(); } catch (_) { /* ignore errors */ } }
    
    /**
     * Склонение слова "цитата" для корректного отображения
     * @param {number} count - Количество цитат
     * @returns {string} Правильное склонение
     */
    pluralQuotes(count) {
        if (count % 10 === 1 && count % 100 !== 11) return 'цитату';
        if ([2, 3, 4].includes(count % 10) && ![12, 13, 14].includes(count % 100)) return 'цитаты';
        return 'цитат';
    }
    
    setupSubscriptions() {
        // Подписки на изменения состояния, если необходимо
    }
    
    async loadCommunityData() {
        // ✅ ИСПРАВЛЕНО: Предотвращаем дублирующиеся вызовы
        if (this.communityLoading) {
            console.log('🔄 CommunityPage: Сообщество уже загружается, пропускаем');
            return;
        }
        
        try {
            this.communityLoading = true;
            console.log('👥 CommunityPage: Загружаем данные сообщества...');
            
            const stats = await this.api.getCommunityStats();
            if (stats && stats.success) {
                this.communityData = { ...this.communityData, ...stats.data };
                this.errorStates.stats = null;
            }
            
            this.communityLoaded = true;
            this.state.set('community.lastUpdate', Date.now());
            console.log('✅ CommunityPage: Данные сообщества загружены');
            
        } catch (error) {
            console.error('❌ Ошибка загрузки данных сообщества:', error);
            this.errorStates.stats = error.message || 'Ошибка загрузки статистики';
            // Используем данные из концепта как fallback
        } finally {
            this.communityLoading = false;
        }
    }

    /**
     * 📰 ЗАГРУЗКА ПОСЛЕДНИХ ЦИТАТ СООБЩЕСТВА (PR-3)
     */
    async loadLatestQuotes(limit = 5) {
        if (this.loadingStates.latestQuotes) return;
        
        try {
            this.loadingStates.latestQuotes = true;
            this.errorStates.latestQuotes = null;
            console.log('📰 CommunityPage: Загружаем последние цитаты...');
            
            const response = await this.api.getCommunityLatestQuotes({ limit });
            if (response && response.success) {
                // Нормализация: читаем из resp.data, если нет - из resp.quotes/resp.data.quotes/resp
                this.latestQuotes = response.data || response.quotes || response.data?.quotes || [];
                console.log('✅ CommunityPage: Последние цитаты загружены:', this.latestQuotes.length);
            } else {
                this.latestQuotes = [];
            }
        } catch (error) {
            console.error('❌ Ошибка загрузки последних цитат:', error);
            this.errorStates.latestQuotes = error.message || 'Ошибка загрузки цитат';
            this.latestQuotes = [];
        } finally {
            this.loadingStates.latestQuotes = false;
        }
    }

    /**
     * 🔥 ЗАГРУЗКА ПОПУЛЯРНЫХ ЦИТАТ СООБЩЕСТВА (PR-3)
     */
    async loadPopularQuotes(period = '7d', limit = 10) {
        if (this.loadingStates.popularQuotes) return;
        
        try {
            this.loadingStates.popularQuotes = true;
            this.errorStates.popularQuotes = null;
            console.log('🔥 CommunityPage: Загружаем популярные цитаты...');
            
            const response = await this.api.getCommunityPopularQuotes({ period, limit });
            if (response && response.success) {
                this.popularQuotes = response.data || response.quotes || [];
                console.log('✅ CommunityPage: Популярные цитаты загружены:', this.popularQuotes.length);
            } else {
                this.popularQuotes = [];
            }
        } catch (error) {
            console.error('❌ Ошибка загрузки популярных цитат:', error);
            this.errorStates.popularQuotes = error.message || 'Ошибка загрузки популярных цитат';
            this.popularQuotes = [];
        } finally {
            this.loadingStates.popularQuotes = false;
        }
    }

    /**
     * ❤️ ЗАГРУЗКА ПОПУЛЯРНЫХ ЦИТАТ ПО ЛАЙКАМ (НОВОЕ)
     */
    async loadPopularFavorites(period = '7d', limit = 10) {
        if (this.loadingStates.popularFavorites) return;
        
        try {
            this.loadingStates.popularFavorites = true;
            this.errorStates.popularFavorites = null;
            console.log('❤️ CommunityPage: Загружаем популярные избранные цитаты...');
            
            // Попытка загрузить избранные за 7d
            let response = await this.api.getCommunityPopularFavorites({ period, limit });
            if (response && response.success && response.data && response.data.length > 0) {
                this.popularFavorites = response.data;
                console.log('✅ CommunityPage: Популярные избранные цитаты загружены:', this.popularFavorites.length);
                return;
            }
            
            // Fallback 1: Попытка 30d если 7d пустой
            if (period === '7d') {
                console.log('🔄 Fallback 1: пытаемся загрузить избранные за 30d...');
                response = await this.api.getCommunityPopularFavorites({ period: '30d', limit });
                if (response && response.success && response.data && response.data.length > 0) {
                    this.popularFavorites = response.data;
                    console.log('✅ CommunityPage: Популярные избранные цитаты (30d) загружены:', this.popularFavorites.length);
                    return;
                }
            }
            
            // Fallback 2: Обычные популярные цитаты (агрегация)
            console.log('🔄 Fallback 2: загружаем обычные популярные цитаты (агрегация)...');
            await this.loadPopularQuotes('7d', limit);
            if (this.popularQuotes && this.popularQuotes.length > 0) {
                // Используем популярные цитаты как резерв
                this.popularFavorites = this.popularQuotes.map(q => ({
                    text: q.text,
                    author: q.author,
                    favorites: q.favorites || q.count || q.likes || 0
                }));
                console.log('✅ CommunityPage: Используем популярные цитаты как fallback:', this.popularFavorites.length);
                return;
            }
            
            // Fallback 3: Обычные популярные цитаты за 30d если 7d пустые
            console.log('🔄 Fallback 3: загружаем обычные популярные цитаты за 30d...');
            await this.loadPopularQuotes('30d', limit);
            if (this.popularQuotes && this.popularQuotes.length > 0) {
                this.popularFavorites = this.popularQuotes.map(q => ({
                    text: q.text,
                    author: q.author,
                    favorites: q.favorites || q.count || q.likes || 0
                }));
                console.log('✅ CommunityPage: Используем популярные цитаты (30d) как fallback:', this.popularFavorites.length);
                return;
            }
            
            // Если все fallback не сработали
            this.popularFavorites = [];
            console.log('⚠️ CommunityPage: Все fallback не сработали, popularFavorites пуст');
            
        } catch (error) {
            console.error('❌ Ошибка загрузки популярных избранных цитат:', error);
            this.errorStates.popularFavorites = error.message || 'Ошибка загрузки избранных цитат';
            this.popularFavorites = [];
        } finally {
            this.loadingStates.popularFavorites = false;
        }
    }

    /**
     * 📚 ЗАГРУЗКА ПОПУЛЯРНЫХ КНИГ СООБЩЕСТВА (ОБНОВЛЕНО ДЛЯ ТОПА НЕДЕЛИ)
     */
    async loadPopularBooks(period = '7d', limit = 10) {
        if (this.loadingStates.popularBooks) return;
        
        try {
            this.loadingStates.popularBooks = true;
            this.errorStates.popularBooks = null;
            console.log('📚 CommunityPage: Загружаем популярные книги недели...');
            
            // Используем getTopBooks для получения популярных разборов недели
            const response = await this.api.getTopBooks({ period, limit });
            if (response && response.success) {
                // Нормализация: читаем из resp.data или resp.books
                this.popularBooks = response.data || response.books || [];
                console.log('✅ CommunityPage: Популярные книги недели загружены:', this.popularBooks.length);
            } else {
                this.popularBooks = [];
            }
        } catch (error) {
            console.error('❌ Ошибка загрузки популярных книг недели:', error);
            this.errorStates.popularBooks = error.message || 'Ошибка загрузки популярных книг';
            this.popularBooks = [];
        } finally {
            this.loadingStates.popularBooks = false;
        }
    }

    /**
     * 👆 ЗАГРУЗКА ПОСЛЕДНИХ КЛИКОВ ПО КАТАЛОГУ (PR-3)
     */
    async loadRecentClicks(limit = 5) {
        if (this.loadingStates.recentClicks) return;
        
        try {
            this.loadingStates.recentClicks = true;
            this.errorStates.recentClicks = null;
            console.log('👆 CommunityPage: Загружаем последние клики...');
            
            const response = await this.api.getCatalogRecentClicks({ limit });
            if (response && response.success) {
                // Нормализация: читаем из resp.clicks, если нет - из resp.data/items
                this.recentClicks = response.clicks || response.data || response.items || [];
                console.log('✅ CommunityPage: Последние клики загружены:', this.recentClicks.length);
            } else {
                this.recentClicks = [];
            }
        } catch (error) {
            console.error('❌ Ошибка загрузки последних кликов:', error);
            this.errorStates.recentClicks = error.message || 'Ошибка загрузки кликов';
            this.recentClicks = [];
        } finally {
            this.loadingStates.recentClicks = false;
        }
    }

    /**
     * 📚 ЗАГРУЗКА ТОПОВЫХ АНАЛИЗОВ ИЗ STATISTICSSERVICE
     */
    async loadTopAnalyses() {
        if (!this.statisticsService || typeof this.statisticsService.getTopAnalyses !== 'function') {
            console.warn('⚠️ CommunityPage: StatisticsService или getTopAnalyses недоступен');
            return;
        }
        
        try {
            console.log('📚 CommunityPage: Загружаем топовые анализы через StatisticsService...');
            this.topAnalyses = await this.statisticsService.getTopAnalyses(3);
            console.log('✅ CommunityPage: Топовые анализы загружены:', this.topAnalyses);
        } catch (error) {
            console.error('❌ CommunityPage: Ошибка загрузки топовых анализов:', error);
            this.topAnalyses = []; // Fallback to empty array
        }
    }

    /**
     * 💬 ЗАГРУЗКА СООБЩЕНИЯ ОТ АННЫ (НОВОЕ)
     */
    async loadCommunityMessage() {
        try {
            console.log('💬 CommunityPage: Загружаем сообщение от Анны...');
            const response = await this.api.getCommunityMessage();
            if (response && response.success && response.data) {
                this.communityMessage = response.data;
                console.log('✅ CommunityPage: Сообщение от Анны загружено');
                return response.data;
            } else {
                // Fallback to static message
                this.communityMessage = {
                    text: "Дорогие читатели! Ваша активность на этой неделе впечатляет. Продолжайте собирать мудрость каждый день!",
                    time: "2 часа назад"
                };
                return this.communityMessage;
            }
        } catch (error) {
            console.error('❌ CommunityPage: Ошибка загрузки сообщения от Анны:', error);
            // Fallback to static message
            this.communityMessage = {
                text: "Дорогие читатели! Ваша активность на этой неделе впечатляет. Продолжайте собирать мудрость каждый день!",
                time: "2 часа назад"
            };
            return this.communityMessage;
        }
    }

    /**
     * 📈 ЗАГРУЗКА ТРЕНДА НЕДЕЛИ (НОВОЕ)
     */
    async loadCommunityTrend() {
        try {
            console.log('📈 CommunityPage: Загружаем тренд недели...');
            const response = await this.api.getCommunityTrend();
            if (response && response.success && response.data) {
                this.communityTrend = response.data;
                console.log('✅ CommunityPage: Тренд недели загружен');
                return response.data;
            } else {
                // Fallback to static trend
                this.communityTrend = {
                    title: "Тренд недели",
                    text: 'Тема "Психология отношений" набирает популярность',
                    buttonText: "Изучить разборы"
                };
                return this.communityTrend;
            }
        } catch (error) {
            console.error('❌ CommunityPage: Ошибка загрузки тренда недели:', error);
            // Fallback to static trend
            this.communityTrend = {
                title: "Тренд недели",
                text: 'Тема "Психология отношений" набирает популярность',
                buttonText: "Изучить разборы"
            };
            return this.communityTrend;
        }
    }
    
    /**
     * 🏆 ЗАГРУЗКА ЛИДЕРБОРДА ЗА ПЕРИОД (НОВОЕ)
     */
    async loadLeaderboard(limit = 10, period = '7d') {
        if (this.loadingStates.leaderboard) return;
        try {
            this.loadingStates.leaderboard = true;
            this.errorStates.leaderboard = null;
            console.log('🏆 CommunityPage: Загружаем лидерборд за', period);
            const resp = await this.api.getLeaderboard({ period, limit });
            if (resp && resp.success) {
                this.leaderboard = resp.data || [];
                this.userProgress = resp.me || null;
                console.log('✅ CommunityPage: Лидерборд загружен:', this.leaderboard.length, 'пользователей');
            } else {
                this.leaderboard = [];
                this.userProgress = null;
                console.warn('⚠️ CommunityPage: Некорректный ответ лидерборда');
            }
        } catch (e) {
            this.errorStates.leaderboard = e.message || 'Ошибка загрузки лидеров';
            this.leaderboard = [];
            this.userProgress = null;
            console.error('❌ CommunityPage: Ошибка загрузки лидерборда:', e);
        } finally {
            this.loadingStates.leaderboard = false;
        }
    }

    /**
     * 📊 ЗАГРУЗКА ИНСАЙТОВ СООБЩЕСТВА
     */
    async loadCommunityInsights(period = '7d') {
        if (this.loadingStates.communityInsights) return;
        
        try {
            this.loadingStates.communityInsights = true;
            this.errorStates.communityInsights = null;
            console.log('📊 CommunityPage: Загружаем инсайты сообщества за', period);
            
            const response = await this.api.getCommunityInsights({ period });
            if (response && response.success) {
                this.communityInsights = response.insights;
                console.log('✅ CommunityPage: Инсайты загружены:', this.communityInsights);
            } else {
                this.communityInsights = null;
                console.warn('⚠️ CommunityPage: Некорректный ответ инсайтов');
            }
        } catch (e) {
            this.errorStates.communityInsights = e.message || 'Ошибка загрузки инсайтов';
            this.communityInsights = null;
            console.error('❌ CommunityPage: Ошибка загрузки инсайтов:', e);
        } finally {
            this.loadingStates.communityInsights = false;
        }
    }

    /**
     * 🎉 ЗАГРУЗКА ИНТЕРЕСНОГО ФАКТА НЕДЕЛИ
     */
    async loadFunFact(period = '7d') {
        if (this.loadingStates.funFact) return;
        
        try {
            this.loadingStates.funFact = true;
            this.errorStates.funFact = null;
            console.log('🎉 CommunityPage: Загружаем интересный факт за', period);
            
            const response = await this.api.getCommunityFunFact({ period });
            if (response && response.success) {
                this.funFact = response.data;
                console.log('✅ CommunityPage: Интересный факт загружен:', this.funFact);
            } else {
                this.funFact = null;
                console.warn('⚠️ CommunityPage: Некорректный ответ факта');
            }
        } catch (e) {
            this.errorStates.funFact = e.message || 'Ошибка загрузки факта';
            this.funFact = null;
            console.error('❌ CommunityPage: Ошибка загрузки факта:', e);
        } finally {
            this.loadingStates.funFact = false;
        }
    }

    /**
     * ✨ SPOTLIGHT CACHE METHODS
     */
    
    /**
     * Проверка свежести кэша spotlight (TTL система)
     */
    isSpotlightFresh(ttlMs = 3600000) { // 1 час по умолчанию
        const now = Date.now();
        return (now - this._spotlightCache.ts) < ttlMs;
    }

    /**
     * Построение микса spotlight: 1 свежая + 2 недавние избранные
     */
    async buildSpotlightMix() {
        const items = [];
        
        // 1. Добавляем 1 свежую цитату
        if (this.latestQuotes && this.latestQuotes.length > 0) {
            const fresh = this.latestQuotes[0];
            items.push({
                kind: 'fresh',
                id: fresh.id || fresh._id,
                text: fresh.text,
                author: fresh.author,
                createdAt: fresh.createdAt
            });
        }
        
        // 2. Добавляем до 2 недавних избранных с fallback логикой
        let favoritesSource = [];
        
        try {
            // Попытка использовать новый endpoint для недавних избранных
            const recentResponse = await this.api.getCommunityRecentFavorites({ hours: 48, limit: 3 });
            if (recentResponse && recentResponse.success && recentResponse.data && recentResponse.data.length > 0) {
                favoritesSource = recentResponse.data;
            } else {
                throw new Error('Recent favorites endpoint не доступен или пуст');
            }
        } catch (error) {
            console.log('🔄 Spotlight fallback: используем популярные избранные или агрегацию');
            
            // Fallback 1: popularFavorites
            if (this.popularFavorites && this.popularFavorites.length > 0) {
                favoritesSource = this.popularFavorites;
            } 
            // Fallback 2: popularQuotes (агрегация)
            else if (this.popularQuotes && this.popularQuotes.length > 0) {
                favoritesSource = this.popularQuotes.map(q => ({
                    text: q.text,
                    author: q.author,
                    favorites: q.favorites || q.count || q.likes || 0
                }));
            }
        }
        
        // Берем первые 2 из избранных (исключая дубликат свежей цитаты)
        let addedFavorites = 0;
        for (const fav of favoritesSource) {
            if (addedFavorites >= 2) break;
            
            // Проверяем, не дублируется ли с fresh цитатой
            const isDuplicate = items.some(item => 
                item.text === fav.text && item.author === fav.author
            );
            
            if (!isDuplicate) {
                items.push({
                    kind: 'fav',
                    id: fav.id || fav._id,
                    text: fav.text,
                    author: fav.author,
                    favorites: fav.favorites || 0
                });
                addedFavorites++;
            }
        }
        
        return items.slice(0, 3); // Гарантируем максимум 3 элемента
    }

    /**
     * Получение spotlight элементов с учетом кэша
     */
    async getSpotlightItems() {
        if (this.isSpotlightFresh()) {
            return this._spotlightCache.items;
        }
        
        // Обновляем кэш
        this._spotlightCache.items = await this.buildSpotlightMix();
        this._spotlightCache.ts = Date.now();
        
        return this._spotlightCache.items;
    }

    /**
     * ✨ Рендер секции "Сейчас в сообществе"
     */
    renderSpotlightSection() {
        // Для рендера используем кэшированные данные если есть, иначе показываем заглушку
        const items = this.isSpotlightFresh() ? this._spotlightCache.items : [];
        
        if (!items || items.length === 0) {
            // Если кэш пуст, инициируем загрузку в фоне
            if (!this.isSpotlightFresh()) {
                this.getSpotlightItems().then(() => {
                    // Обновляем интерфейс после загрузки
                    this.rerender?.();
                }).catch(error => {
                    console.warn('Spotlight загрузка не удалась:', error);
                });
            }
            return ''; // Не показываем пустую секцию
        }
        
        const cards = items.map(item => {
            const badge = item.kind === 'fresh' ? 'Новое' : 'Избранное';
            const badgeClass = item.kind === 'fresh' ? 'spotlight-card--fresh' : 'spotlight-card--fav';
            
            let meta = '';
            if (item.kind === 'fresh' && item.createdAt) {
                meta = this.formatSpotlightDate(item.createdAt);
            } else if (item.kind === 'fav' && typeof item.favorites === 'number') {
                meta = `❤ ${item.favorites}`;
            }
            
            return `
                <div class="quote-card ${badgeClass}" data-quote-id="${item.id || ''}">
                    <div class="spotlight-badge">${badge}</div>
                    <div class="quote-card__text">"${this.escapeHtml(item.text)}"</div>
                    <div class="quote-card__author">— ${this.escapeHtml(item.author || 'Неизвестный автор')}</div>
                    ${meta ? `<div class="quote-card__meta">${meta}</div>` : ''}
                    <div class="quote-card__actions">
                        <button class="quote-card__add-btn" 
                                data-quote-id="${item.id || ''}"
                                data-quote-text="${this.escapeHtml(item.text)}"
                                data-quote-author="${this.escapeHtml(item.author || 'Неизвестный автор')}"
                                aria-label="Добавить цитату в дневник">+</button>
                        <button class="quote-card__heart-btn" 
                                data-quote-id="${item.id || ''}"
                                data-quote-text="${this.escapeHtml(item.text)}"
                                data-quote-author="${this.escapeHtml(item.author || 'Неизвестный автор')}"
                                data-favorites="${item.favorites || 0}"
                                aria-label="Добавить в избранное">♡</button>
                    </div>
                </div>
            `;
        }).join('');
        
        return `
            <div class="community-spotlight">
                <div class="spotlight-header">
                    <h3 class="spotlight-title">✨ Сейчас в сообществе</h3>
                    <button class="spotlight-refresh-btn" id="spotlightRefreshBtn" 
                            aria-label="Обновить подборку">↻</button>
                </div>
                <div class="spotlight-grid">
                    ${cards}
                </div>
            </div>
        `;
    }

    /**
     * Форматирование даты для spotlight (сегодня/вчера/ч назад)
     */
    formatSpotlightDate(date) {
        if (!date) return '';
        
        const d = new Date(date);
        const now = new Date();
        const diffTime = Math.abs(now - d);
        const diffHours = Math.floor(diffTime / (1000 * 60 * 60));
        const diffDays = Math.floor(diffTime / (1000 * 60 * 60 * 24));
        
        if (diffDays === 0) return 'сегодня';
        if (diffDays === 1) return 'вчера';
        if (diffHours <= 24) return `${diffHours}ч назад`;
        
        return d.toLocaleDateString('ru-RU', {
            day: 'numeric',
            month: 'short'
        });
    }

    /**
     * Экранирование HTML для безопасности
     */
    escapeHtml(text) {
        if (!text) return '';
        const div = document.createElement('div');
        div.textContent = text;
        return div.innerHTML;
    }
    
    /**
     * 🎨 РЕНДЕР СТРАНИЦЫ (ТОЧНО ПО КОНЦЕПТУ!) - БЕЗ ШАПКИ!
     */
    render() {
        if (!this.isHydrated) {
            // Возвращаем пустую строку, Router удерживает предыдущую страницу на экране до готовности
            return '';
        }

        return `
            <div class="content">
                ${this.renderTabs()}
                ${this.renderTabContent()}
            </div>
        `;
    }
    
    /**
     * 📑 ТАБЫ (ТОЧНО ИЗ КОНЦЕПТА!)
     */
    renderTabs() {
        return `
            <div class="tabs">
                <button class="tab ${this.activeTab === 'feed' ? 'active' : ''}" data-tab="feed">📰 Лента</button>
                <button class="tab ${this.activeTab === 'top' ? 'active' : ''}" data-tab="top">🏆 Топ недели</button>
                <button class="tab ${this.activeTab === 'stats' ? 'active' : ''}" data-tab="stats">📊 Статистика</button>
            </div>
        `;
    }
    
    renderTabContent() {
        switch (this.activeTab) {
            case 'feed':
                return this.renderFeedTab();
            case 'top':
                return this.renderTopTab();
            case 'stats':
                return this.renderStatsTab();
            default:
                return this.renderFeedTab();
        }
    }
    
    /**
     * 📰 ТАБ ЛЕНТА (ОБНОВЛЕН ДЛЯ PR-3 - РЕАЛЬНЫЕ ДАННЫЕ ИЗ API!)
     */
    renderFeedTab() {
        // ✨ НОВОЕ: Spotlight секция (1 свежая + 2 недавние избранные) - заменяет "Последние цитаты"
        const spotlightSection = this.renderSpotlightSection();
        
        // "Сейчас изучают" секция с последними кликами по каталогу
        const currentlyStudyingSection = this.renderCurrentlyStudyingSection();
        
        // Сообщение от Анны с fallback
        const annaMessageSection = this.renderAnnaMessageSection();
        
        // Тренд недели с fallback
        const trendSection = this.renderTrendSection();
        
        return `
            <div class="stats-summary">
                📊 Сегодня: ${this.communityData.activeReaders} активных читателей • ${this.communityData.newQuotes} новых цитат
            </div>
            
            ${spotlightSection}
            
            ${currentlyStudyingSection}
            
            ${annaMessageSection}
            
            ${trendSection}
        `;
    }

    /**
     * 📰 СЕКЦИЯ ПОСЛЕДНИХ ЦИТАТ СООБЩЕСТВА (ОБНОВЛЕНО ДЛЯ PR-3)
     */
    renderLatestQuotesSection() {
        // Если данные загружены, но список пуст - показываем empty state
        if (this.loaded.latestQuotes && (!this.latestQuotes || this.latestQuotes.length === 0)) {
            return `
                <div class="empty-state">
                    <div class="empty-icon">📝</div>
                    <div class="empty-title">Пока нет цитат</div>
                    <div class="empty-description">Станьте первым, кто поделится мудростью!</div>
                </div>
            `;
        }

        // Если данные ещё не загружены — ничего не показываем (без заглушек)
        if (!this.latestQuotes || this.latestQuotes.length === 0) {
            return '';
        }

        const quotesCards = this.latestQuotes.slice(0, 3).map((quote, index) => {
            return `
                <div class="quote-card" data-quote-id="${quote.id || index}">
                    <div class="quote-card__content">
                        <div class="quote-card__text">"${quote.text || quote.content || ''}"</div>
                        <div class="quote-card__author">— ${quote.author || 'Неизвестный автор'}</div>
                        <div class="quote-card__meta">
                            <span class="quote-card__date">${this.formatDate(quote.createdAt || quote.date)}</span>
                            <div class="quote-card__actions">
                                <button class="quote-card__fav-btn" data-quote-id="${quote.id || index}"
                                        data-quote-text="${(quote.text || quote.content || '').replace(/"/g, '&quot;')}"
                                        data-quote-author="${(quote.author || 'Неизвестный автор').replace(/"/g, '&quot;')}"
                                        style="min-height: var(--touch-target-min);" aria-label="Добавить в избранное">♡</button>
                                <button class="quote-card__add-btn" data-quote-id="${quote.id || index}"
                                        data-quote-text="${(quote.text || quote.content || '').replace(/"/g, '&quot;')}"
                                        data-quote-author="${(quote.author || 'Неизвестный автор').replace(/"/g, '&quot;')}"
                                        style="min-height: var(--touch-target-min);" aria-label="Добавить цитату в дневник">
                                  <span class="add-icon">+</span>
                                </button>
                            </div>
                        </div>
                    </div>
                </div>
            `;
        }).join('');

        return `
            <div class="latest-quotes-section">
                <div class="mvp-community-title">💫 Последние цитаты сообщества</div>
                <div class="quotes-grid">
                    ${quotesCards}
                </div>
            </div>
        `;
    }
    
    /**
     * 📚 СЕКЦИЯ "СЕЙЧАС ИЗУЧАЮТ" (ОБНОВЛЕНО: ПОКАЗЫВАЕТ ПОСЛЕДНИЕ КЛИКИ ПО КАТАЛОГУ)
     */
    renderCurrentlyStudyingSection() {
        if (this.loadingStates.recentClicks) {
            return `
                <div class="mvp-community-item">
                    <div class="mvp-community-title">📚 Сейчас изучают</div>
                    <div class="loading-state">
                        <div class="loading-spinner"></div>
                        <div class="loading-text">Загружаем последние разборы...</div>
                    </div>
                </div>
            `;
        }

        if (this.errorStates.recentClicks) {
            return `
                <div class="error-state">
                    <div class="error-icon">❌</div>
                    <div class="error-title">Ошибка загрузки</div>
                    <div class="error-description">${this.errorStates.recentClicks}</div>
                    <button class="error-retry-btn" data-retry="recent-clicks" style="min-height: var(--touch-target-min);">Повторить</button>
                </div>
            `;
        }

        if (!this.recentClicks || this.recentClicks.length === 0) {
            return `
                <div class="mvp-community-item">
                    <div class="mvp-community-title">📚 Сейчас изучают</div>
                    <div class="mvp-community-text">Пока нет активности</div>
                    <div class="mvp-community-author">Данные обновляются</div>
                </div>
            `;
        }
        
        const recentClicksCards = this.recentClicks.slice(0, 3).map((click, _index) => `
            <div class="currently-studying-item" data-book-id="${click.book?.id || click.bookId || click.id}" style="margin-bottom: var(--spacing-sm); min-height: var(--touch-target-min);">
                <div class="studying-rank">${_index + 1}</div>
                <div class="studying-content">
                    <div class="studying-title">${click.book?.title || click.bookTitle || click.title || 'Неизвестная книга'}</div>
                    <div class="studying-author">${click.book?.author || click.bookAuthor || click.author || 'Неизвестный автор'}</div>
                    <div class="studying-stats">${this.formatClickTime(click.timestamp || click.clickTime || click.createdAt)}</div>
                </div>
            </div>
        `).join('');
        
        return `
            <div class="currently-studying-section">
                <div class="mvp-community-title">📚 Сейчас изучают</div>
                <div class="currently-studying-list">
                    ${recentClicksCards}
                </div>
            </div>
        `;
    }
    
    /**
     * 💬 СЕКЦИЯ СООБЩЕНИЯ ОТ АННЫ (НОВАЯ С API И FALLBACK)
     */
    renderAnnaMessageSection() {
        const message = this.communityMessage || {
            text: "Дорогие читатели! Ваша активность на этой неделе впечатляет. Продолжайте собирать мудрость каждый день!",
            time: "2 часа назад"
        };

        return `
            <div class="anna-message-block">
                <div class="anna-message-header">💬 Сообщение от Анны</div>
                <div class="anna-message-text">"${message.text}"</div>
                <div class="anna-message-time">${message.time}</div>
            </div>
        `;
    }

    /**
     * 📈 СЕКЦИЯ ТРЕНДА НЕДЕЛИ (НОВАЯ С API И FALLBACK)
     */
    renderTrendSection() {
        const trend = this.communityTrend || {
            title: "Тренд недели",
            text: 'Тема "Психология отношений" набирает популярность',
            buttonText: "Изучить разборы"
        };

        return `
            <div class="promo-section">
                <div class="promo-title">🎯 ${trend.title}</div>
                <div class="promo-text">${trend.text}</div>
                <button class="promo-btn" 
                        id="exploreBtn"
                        style="min-height: var(--touch-target-min);">
                    ${trend.buttonText}
                </button>
            </div>
        `;
    }
    
    /**
     * 🏆 ТАБ ТОП НЕДЕЛИ (REDESIGNED - NEW ORDER AND STRUCTURE!)
     */
    renderTopTab() {
        // New order per requirements:
        // 1. Community stats cards
        // 2. Leaderboard (Top 3)
        // 3. Popular quotes week (Top 3, new design)
        // 4. Popular books week
        // 5. User progress
        
        const statsSection = this.renderCommunityStatsCards();
        const leaderboardSection = this.renderLeaderboardSection();
        const popularQuotesSection = this.renderPopularQuotesWeekSection();
        const popularBooksSection = this.renderPopularBooksSection();
        const userProgressSection = this.renderUserProgressSection();

        return `
            ${statsSection}
            ${leaderboardSection}
            ${popularQuotesSection}
            ${popularBooksSection}
            ${userProgressSection}
        `;
    }

    /**
     * 📊 COMMUNITY STATS CARDS SECTION (SECTION 1)
     */
    renderCommunityStatsCards() {
        return `
            <div class="community-stats-grid">
                <div class="community-stat-card">
                    <div class="community-stat-number">${this.communityData.activeReaders}</div>
                    <div class="community-stat-label">Активных читателей</div>
                </div>
                <div class="community-stat-card">
                    <div class="community-stat-number">${this.communityData.newQuotes}</div>
                    <div class="community-stat-label">Новых цитат</div>
                </div>
            </div>
        `;
    }

    /**
     * 🖼️ Render user avatar with fallback to initials
     */
    renderUserAvatar(avatarUrl, initials) {
        if (avatarUrl) {
            return `
                <div class="leader-avatar">
                    <img class="leader-avatar-img" src="${avatarUrl}" alt="Аватар" 
                         onerror="this.style.display='none'; this.parentElement.classList.add('fallback')" />
                    <div class="leader-avatar-fallback">${initials || 'А'}</div>
                </div>
            `;
        } else {
            return `
                <div class="leader-avatar fallback">
                    <div class="leader-avatar-fallback">${initials || 'А'}</div>
                </div>
            `;
        }
    }
    
    /**
     * Get initials from name
     */
    getInitials(name) {
        if (!name) return 'А';
        return name.split(' ')
            .map(word => word.charAt(0))
            .join('')
            .toUpperCase()
            .slice(0, 2);
    }

    /**
     * 🏆 LEADERBOARD SECTION - TOP 3 ONLY (SECTION 2)
     */
    renderLeaderboardSection() {
        if (this.loadingStates.leaderboard) {
            return `
                <div class="leaders-week-section">
                    <div class="leaders-week-title">🏆 Лидеры недели</div>
                    <div class="loading-state">
                        <div class="loading-spinner"></div>
                        <div class="loading-text">Загружаем лидерборд...</div>
                    </div>
                </div>
            `;
        }

        if (this.errorStates.leaderboard) {
            return `
                <div class="error-state">
                    <div class="error-icon">❌</div>
                    <div class="error-title">Ошибка загрузки лидерборда</div>
                    <div class="error-description">${this.errorStates.leaderboard}</div>
                    <button class="error-retry-btn" data-retry="leaderboard" style="min-height: var(--touch-target-min);">Повторить</button>
                </div>
            `;
        }

        if (!this.leaderboard || this.leaderboard.length === 0) {
            return `
                <div class="empty-state">
                    <div class="empty-icon">🏆</div>
                    <div class="empty-title">Пока нет лидеров</div>
                    <div class="empty-description">Станьте первым в топе читателей!</div>
                </div>
            `;
        }

        // TOP 3 only per requirements
        const leaderboardItems = this.leaderboard.slice(0, 3).map((leader, index) => {
            const position = index + 1;
            const badgeClass = position === 1 ? 'gold' : position === 2 ? 'silver' : 'bronze';
            const count = leader.quotesWeek ?? leader.quotes ?? 0;
            const name = leader.name || 'Анонимный читатель';
            const initials = this.getInitials(name);
            const avatarUrl = leader.avatarUrl; // Assuming API provides avatarUrl

            return `
                <div class="leaderboard-item">
                    <div class="rank-badge ${badgeClass}">${position}</div>
                    ${this.renderUserAvatar(avatarUrl, initials)}
                    <div class="leader-info">
                        <div class="leader-name">${name}</div>
                        <div class="leader-stats">${count} цитат за неделю</div>
                    </div>
                </div>
            `;
        }).join('');

        return `
            <div class="leaders-week-section">
                <div class="leaders-week-title">🏆 Лидеры недели</div>
                <div class="leaders-week-subtitle">Самые активные читатели сообщества</div>
                <div class="leaderboard-list">
                    ${leaderboardItems}
                </div>
            </div>
        `;
    }

    /**
     * ⭐ POPULAR QUOTES WEEK SECTION - SPOTLIGHT-STYLE DESIGN (SECTION 3)
     */
    renderPopularQuotesWeekSection() {
        if (this.loadingStates.popularFavorites) {
            return `
                <div class="popular-quotes-week-section">
                    <div class="popular-quotes-week-title">⭐ Популярные цитаты недели</div>
                    <div class="loading-state">
                        <div class="loading-spinner"></div>
                        <div class="loading-text">Загружаем топ цитат...</div>
                    </div>
                </div>
            `;
        }

        if (this.errorStates.popularFavorites) {
            return `
                <div class="error-state">
                    <div class="error-icon">❌</div>
                    <div class="error-title">Ошибка загрузки цитат</div>
                    <div class="error-description">${this.errorStates.popularFavorites}</div>
                    <button class="error-retry-btn" data-retry="popular-favorites" style="min-height: var(--touch-target-min);">Повторить</button>
                </div>
            `;
        }

        // Use popularFavorites if available, otherwise fallback to popularQuotes
        const quotes = this.popularFavorites?.length > 0 ? this.popularFavorites : this.popularQuotes || [];
        
        if (quotes.length === 0) {
            return `
                <div class="empty-state">
                    <div class="empty-icon">⭐</div>
                    <div class="empty-title">Пока нет популярных цитат</div>
                    <div class="empty-description">Станьте первым, кто добавит цитату в избранное!</div>
                </div>
            `;
        }

        // TOP 3 quotes with Spotlight-style design and working buttons
        const quotesCards = quotes.slice(0, 3).map((quote, index) => {
            const favorites = quote.favorites || quote.count || 0;
            const creator = quote.creator || quote.addedBy; // Optional creator info
            
            return `
                <div class="quote-card popular-quote-card" data-quote-id="${quote.id || ''}">
                    <div class="quote-card__text">"${this.escapeHtml(quote.text || '')}"</div>
                    <div class="quote-card__author">— ${this.escapeHtml(quote.author || 'Неизвестный автор')}</div>
                    ${creator ? `<div class="quote-card__creator">Добавил: ${this.escapeHtml(creator)}</div>` : ''}
                    <div class="quote-card__meta">❤ <span class="favorites-count">${favorites}</span></div>
                    <div class="quote-card__actions">
                        <button class="quote-card__add-btn" 
                                data-quote-id="${quote.id || ''}"
                                data-quote-text="${this.escapeHtml(quote.text || '')}"
                                data-quote-author="${this.escapeHtml(quote.author || 'Неизвестный автор')}"
                                aria-label="Добавить цитату в дневник">+</button>
                        <button class="quote-card__heart-btn" 
                                data-quote-id="${quote.id || ''}"
                                data-quote-text="${this.escapeHtml(quote.text || '')}"
                                data-quote-author="${this.escapeHtml(quote.author || 'Неизвестный автор')}"
                                data-favorites="${favorites}"
                                aria-label="Добавить в избранное">❤</button>
                    </div>
                </div>
            `;
        }).join('');

        return `
            <div class="popular-quotes-week-section">
                <div class="popular-quotes-week-title">⭐ Популярные цитаты недели</div>
                <div class="popular-quotes-grid">
                    ${quotesCards}
                </div>
            </div>
        `;
    }

    /**
     * 🎯 USER PROGRESS SECTION WITH ACTIVITY PERCENTAGE (SECTION 5)
     */
    renderUserProgressSection() {
        if (!this.userProgress) {
            return `
                <div class="user-progress-section">
                    <div class="progress-header">🎯 Ваш прогресс в топах</div>
                    <div class="progress-stats">Загрузка данных о прогрессе...</div>
                    <div class="progress-bar-white">
                        <div class="progress-fill-white" style="width: 0%;"></div>
                    </div>
                    <div class="progress-description">Ваша позиция обновляется...</div>
                </div>
            `;
        }

        const { position, quotesWeek, percentile, deltaToNext, activityPercent } = this.userProgress;
        
        // Calculate progress bar relative to leader
        const leaderCount = this.leaderboard.length > 0 ? (this.leaderboard[0].quotesWeek ?? this.leaderboard[0].quotes ?? 0) : 1;
        const progressPercent = Math.min(100, Math.round((quotesWeek / Math.max(1, leaderCount)) * 100));
        
        // Progress text
        let progressText;
        if (position === 1) {
            progressText = "Вы лидер недели! Поздравляем! 🎉";
        } else {
            const quotesNeeded = deltaToNext || 1;
            const quotesWord = this.pluralQuotes(quotesNeeded);
            progressText = `Добавьте ещё ${quotesNeeded} ${quotesWord} до следующего места`;
        }

        return `
            <div class="user-progress-section">
                <div class="progress-header">🎯 Ваш прогресс в топах</div>
                <div class="progress-stats">
                    Место: #${position} • За неделю: ${quotesWeek} • Активнее ${percentile || activityPercent || 0}% участников
                </div>
                <div class="progress-bar-container">
                    <div class="progress-bar-fill" style="width: ${progressPercent}%;"></div>
                </div>
                <div class="progress-description">${progressText}</div>
            </div>
        `;
    }

    /**
     * ⭐ СЕКЦИЯ ПОПУЛЯРНЫХ ЦИТАТ (НОВАЯ ДЛЯ PR-3)
     */
    renderPopularQuotesSection() {
        if (this.loadingStates.popularQuotes) {
            return `
                <div class="popular-quotes-section">
                    <div class="popular-quotes-title">⭐ Популярные цитаты недели</div>
                    <div class="loading-state">
                        <div class="loading-spinner"></div>
                        <div class="loading-text">Загружаем популярные цитаты...</div>
                    </div>
                </div>
            `;
        }

        if (this.errorStates.popularQuotes) {
            return `
                <div class="error-state">
                    <div class="error-icon">❌</div>
                    <div class="error-title">Ошибка загрузки цитат</div>
                    <div class="error-description">${this.errorStates.popularQuotes}</div>
                    <button class="error-retry-btn" data-retry="popular-quotes" style="min-height: var(--touch-target-min);">Повторить</button>
                </div>
            `;
        }

        if (!this.popularQuotes || this.popularQuotes.length === 0) {
            return `
                <div class="empty-state">
                    <div class="empty-icon">⭐</div>
                    <div class="empty-title">Пока нет популярных цитат</div>
                    <div class="empty-description">Добавляйте цитаты чтобы увидеть популярные!</div>
                </div>
            `;
        }

        const quotesItems = this.popularQuotes.slice(0, 3).map(quote => `
            <div class="quote-item">
                <div class="quote-text">"${quote.text}"</div>
                <div class="quote-meta">${quote.author} • добавили ${quote.count || 0} человек</div>
            </div>
        `).join('');

        return `
            <div class="popular-quotes-section">
                <div class="popular-quotes-title">⭐ Популярные цитаты недели</div>
                ${quotesItems}
            </div>
        `;
    }

    /**
     * 📚 СЕКЦИЯ ПОПУЛЯРНЫХ КНИГ (НОВАЯ ДЛЯ PR-3)
     */
    renderPopularBooksSection() {
        if (this.loadingStates.popularBooks) {
            return `
                <div class="popular-books-section">
                    <div class="popular-books-title">📚 Популярные разборы недели</div>
                    <div class="loading-state">
                        <div class="loading-spinner"></div>
                        <div class="loading-text">Загружаем популярные книги...</div>
                    </div>
                </div>
            `;
        }

        if (this.errorStates.popularBooks) {
            return `
                <div class="error-state">
                    <div class="error-icon">❌</div>
                    <div class="error-title">Ошибка загрузки книг</div>
                    <div class="error-description">${this.errorStates.popularBooks}</div>
                    <button class="error-retry-btn" data-retry="popular-books" style="min-height: var(--touch-target-min);">Повторить</button>
                </div>
            `;
        }

        if (!this.popularBooks || this.popularBooks.length === 0) {
            return `
                <div class="empty-state">
                    <div class="empty-icon">📚</div>
                    <div class="empty-title">Пока нет популярных книг</div>
                    <div class="empty-description">Изучайте разборы чтобы увидеть популярные!</div>
                </div>
            `;
        }

        const booksItems = this.popularBooks.slice(0, 3).map((book, index) => `
            <div class="book-item">
                <div class="book-title-line">${index + 1}. "${book.title}" ${book.author}</div>
                <div class="book-interest-line">💫 ${book.clicksCount || 0} человек заинтересовалось</div>
            </div>
        `).join('');

        return `
            <div class="popular-books-section">
                <div class="popular-books-title">📚 Популярные разборы недели</div>
                ${booksItems}
            </div>
        `;
    }
    
    /**
     * 📊 ТАБ СТАТИСТИКА (ИЗ ДОПОЛНИТЕЛЬНОГО КОНЦЕПТА!)
     */
    renderStatsTab() {
        // Интерес к разборам
        const interestSection = this.renderInterestSection();
        
        // Популярные авторы
        const authorsSection = this.renderPopularAuthorsSection();
        
        // Достижения сообщества
        const achievementsSection = this.renderAchievementsSection();
        
        // Рейтинг пользователя
        const userRatingSection = this.renderUserRatingSection();
        
        // Интересный факт
        const factSection = this.renderFunFactSection();
        
        return `
            <div class="community-stats-overview">
                <div class="community-stats-title">📈 Общая статистика сообщества</div>
                <div class="community-stats-2x2-grid">
                    <div class="community-stat-big">
                        <div class="community-stat-value">${this.communityData.totalReaders.toLocaleString()}</div>
                        <div class="community-stat-small-label">Всего читателей</div>
                    </div>
                    <div class="community-stat-big">
                        <div class="community-stat-value">${this.communityData.totalQuotes.toLocaleString()}</div>
                        <div class="community-stat-small-label">Цитат собрано</div>
                    </div>
                    <div class="community-stat-big">
                        <div class="community-stat-value">${this.communityData.totalAuthors}</div>
                        <div class="community-stat-small-label">Авторов</div>
                    </div>
                    <div class="community-stat-big">
                        <div class="community-stat-value">${this.communityData.daysActive}</div>
                        <div class="community-stat-small-label">Дней работы</div>
                    </div>
                </div>
            </div>
            
            ${interestSection}
            ${authorsSection}
            ${achievementsSection}
            ${userRatingSection}
            ${factSection}
        `;
    }

    /**
     * 📚 СЕКЦИЯ ИНТЕРЕСА К РАЗБОРАМ (ДИНАМИЧЕСКАЯ)
     */
    renderInterestSection() {
        if (!this.communityInsights?.interest) {
            return `
                <div class="stats-detail-section">
                    <div class="stats-detail-title">📚 Интерес к разборам</div>
                    <div class="stats-detail-item">📊 Данные загружаются...</div>
                </div>
            `;
        }

        const interest = this.communityInsights.interest;
        const leader = interest.leader;
        const growthText = interest.growthPct > 0 ? `+${interest.growthPct}%` : 
                          interest.growthPct < 0 ? `${interest.growthPct}%` : '0%';
        
        return `
            <div class="stats-detail-section">
                <div class="stats-detail-title">📚 Интерес к разборам</div>
                ${leader ? `<div class="stats-detail-item">🔥 Лидер недели: "${leader.title}" — ${leader.author}</div>` : ''}
                <div class="stats-detail-item">📈 Рост интереса: ${growthText} к прошлой неделе</div>
                <div class="stats-detail-item">📖 Активно изучают ${interest.activelyStudying} разборов</div>
            </div>
        `;
    }

    /**
     * ✍️ СЕКЦИЯ ПОПУЛЯРНЫХ АВТОРОВ (ДИНАМИЧЕСКАЯ)
     */
    renderPopularAuthorsSection() {
        if (!this.communityInsights?.topAuthors || this.communityInsights.topAuthors.length === 0) {
            return `
                <div class="stats-detail-section">
                    <div class="stats-detail-title">✍️ Популярные авторы в цитатах</div>
                    <div class="stats-detail-item">📊 Данные загружаются...</div>
                </div>
            `;
        }

        const authorsItems = this.communityInsights.topAuthors.slice(0, 5).map((author, index) => {
            const count = author.count;
            const plural = count % 10 === 1 && count % 100 !== 11 ? 'цитата' : 
                          (count % 10 >= 2 && count % 10 <= 4 && (count % 100 < 10 || count % 100 >= 20)) ? 'цитаты' : 'цитат';
            return `<div class="stats-detail-item">${index + 1}. ${author.author} — ${count} ${plural}</div>`;
        }).join('');

        return `
            <div class="stats-detail-section">
                <div class="stats-detail-title">✍️ Популярные авторы в цитатах</div>
                ${authorsItems}
            </div>
        `;
    }

    /**
     * 🏆 СЕКЦИЯ ДОСТИЖЕНИЙ СООБЩЕСТВА (ДИНАМИЧЕСКАЯ)
     */
    renderAchievementsSection() {
        if (!this.communityInsights?.achievements || this.communityInsights.achievements.length === 0) {
            return `
                <div class="stats-detail-section">
                    <div class="stats-detail-title">🏆 Достижения сообщества</div>
                    <div class="stats-detail-item">📊 Данные загружаются...</div>
                </div>
            `;
        }

        const achievementItems = this.communityInsights.achievements.map(achievement => {
            const users = achievement.users;
            const plural = users % 10 === 1 && users % 100 !== 11 ? 'человек' : 
                          (users % 10 >= 2 && users % 10 <= 4 && (users % 100 < 10 || users % 100 >= 20)) ? 'человека' : 'человек';
            let icon = '📖';
            let title = 'Активные читатели';
            
            if (achievement.threshold === '20+') {
                icon = '🔥';
                title = 'Коллекционеры мудрости';
            } else if (achievement.threshold === '10+') {
                icon = '⭐';
                title = 'Философы недели';
            } else if (achievement.threshold === '7+') {
                icon = '💎';
                title = 'Мыслители';
            } else if (achievement.threshold === '5+') {
                icon = '📚';
                title = 'Любители классики';
            } else if (achievement.threshold === '3+') {
                icon = '✨';
                title = 'Вдохновители';
            }
            
            return `<div class="stats-detail-item">${icon} "${title}" — ${users} ${plural}</div>`;
        }).join('');

        return `
            <div class="stats-detail-section">
                <div class="stats-detail-title">🏆 Достижения сообщества</div>
                ${achievementItems}
            </div>
        `;
    }

    /**
     * 📊 СЕКЦИЯ РЕЙТИНГА ПОЛЬЗОВАТЕЛЯ (ДИНАМИЧЕСКАЯ)
     */
    renderUserRatingSection() {
        if (!this.communityInsights?.userRating) {
            return `
                <div class="user-rating-section">
                    <div class="user-rating-title">📊 Ваш рейтинг</div>
                    <div class="user-rating-grid">
                        <div class="user-rating-item">
                            <div class="user-rating-value">—</div>
                            <div class="user-rating-label">Место в топе</div>
                        </div>
                        <div class="user-rating-item">
                            <div class="user-rating-value">—</div>
                            <div class="user-rating-label">Активнее других</div>
                        </div>
                    </div>
                </div>
            `;
        }

        const userRating = this.communityInsights.userRating;
        
        return `
            <div class="user-rating-section">
                <div class="user-rating-title">📊 Ваш рейтинг</div>
                <div class="user-rating-grid">
                    <div class="user-rating-item">
                        <div class="user-rating-value">#${userRating.position}</div>
                        <div class="user-rating-label">Место в топе</div>
                    </div>
                    <div class="user-rating-item">
                        <div class="user-rating-value">${userRating.percentile}%</div>
                        <div class="user-rating-label">Активнее других</div>
                    </div>
                </div>
            </div>
        `;
    }

    /**
     * ✨ СЕКЦИЯ ИНТЕРЕСНОГО ФАКТА (ДИНАМИЧЕСКАЯ)
     */
    renderFunFactSection() {
        const factText = this.funFact || 'Данные загружаются...';
        
        return `
            <div class="fact-section">
                <div class="fact-title">✨ Интересный факт</div>
                <div class="fact-text">${factText}</div>
            </div>
        `;
    }
    
    /**
     * 🎯 ОБРАБОТЧИКИ СОБЫТИЙ (ОБНОВЛЕН ДЛЯ PR-3)
     */
    attachEventListeners() {
        this.attachTabListeners();
        this.attachExploreButton();
        this.attachCurrentlyStudyingListeners();
        this.attachCommunityCardListeners(); // ✅ НОВОЕ: Haptic feedback для карточек
        this.attachRetryButtons(); // ✅ НОВОЕ PR-3
        this.attachQuoteCardListeners(); // ✅ НОВОЕ: Обработчики для карточек цитат
        this.attachSpotlightRefreshButton(); // ✅ НОВОЕ: Кнопка обновления spotlight
        this.setupQuoteChangeListeners();
    }

    /**
     * 💬 ОБРАБОТЧИКИ ДЛЯ КАРТОЧЕК ЦИТАТ (НОВОЕ ДЛЯ PR-3)
     */
    attachQuoteCardListeners() {
        // Обработчики для кнопок добавления цитат
        const addButtons = document.querySelectorAll('.quote-card__add-btn');
        addButtons.forEach(button => {
            button.addEventListener('click', (event) => {
                this.addQuoteToJournal(event);
            });
        });

        // Обработчики для кнопок сердечка (избранное) - поддерживаем оба класса
        const heartButtons = document.querySelectorAll('.quote-card__heart-btn, .quote-card__fav-btn');
        heartButtons.forEach(button => {
            button.addEventListener('click', (event) => {
                this.addQuoteToFavorites(event);
            });
        });
    }
    
    /**
     * 📳 ЕДИНЫЙ МЕТОД ДЛЯ HAPTIC FEEDBACK
     * @param {string} type - Тип обратной связи: 'light', 'medium', 'heavy', 'success', 'error'
     */
    triggerHapticFeedback(type = 'light') {
        if (this.telegram?.HapticFeedback) {
            switch (type) {
                case 'light':
                    this.telegram.HapticFeedback.impactOccurred('light');
                    break;
                case 'medium':
                    this.telegram.HapticFeedback.impactOccurred('medium');
                    break;
                case 'heavy':
                    this.telegram.HapticFeedback.impactOccurred('heavy');
                    break;
                case 'success':
                    this.telegram.HapticFeedback.notificationOccurred('success');
                    break;
                case 'error':
                    this.telegram.HapticFeedback.notificationOccurred('error');
                    break;
                case 'warning':
                    this.telegram.HapticFeedback.notificationOccurred('warning');
                    break;
            }
        }
    }

    attachTabListeners() {
        const tabs = document.querySelectorAll('.tab[data-tab]');
        tabs.forEach(tab => {
            tab.addEventListener('click', () => {
                const tabName = tab.dataset.tab;
                this.switchTab(tabName);
            });
        });
    }

    attachExploreButton() {
        const exploreBtn = document.getElementById('exploreBtn');
        if (exploreBtn) {
            exploreBtn.addEventListener('click', () => {
                this.triggerHapticFeedback('medium');
                const link = this.communityTrend?.link || '/catalog';
                this.app.router.navigate(link);
            });
        }
    }

    /**
     * 🔄 ОБРАБОТЧИК КНОПКИ ОБНОВЛЕНИЯ SPOTLIGHT
     */
    attachSpotlightRefreshButton() {
        const refreshBtn = document.getElementById('spotlightRefreshBtn');
        if (refreshBtn) {
            refreshBtn.addEventListener('click', async () => {
                try {
                    // Haptic feedback
                    this.triggerHapticFeedback('medium');
                    
                    // Показываем loading состояние с анимацией
                    refreshBtn.innerHTML = '⟳';
                    refreshBtn.disabled = true;
                    refreshBtn.style.animation = 'spin 1s linear infinite';
                    
                    // Очищаем кэш
                    this._spotlightCache = { ts: 0, items: [] };
                    
                    // Параллельно перезагружаем данные
                    await Promise.all([
                        this.loadLatestQuotes(5),
                        this.loadPopularFavorites('7d', 10)
                    ]);
                    
                    // Пересобираем подборку
                    await this.getSpotlightItems();
                    
                    // Обновляем интерфейс
                    this.rerender();
                    
                } catch (error) {
                    console.error('❌ Ошибка обновления spotlight:', error);
                    this.showNotification('Ошибка обновления', 'error');
                } finally {
                    // Восстанавливаем кнопку
                    if (refreshBtn) {
                        refreshBtn.innerHTML = '↻';
                        refreshBtn.disabled = false;
                        refreshBtn.style.animation = '';
                    }
                }
            });
        }
    }

    /**
     * 📚 ОБРАБОТЧИКИ СЕКЦИИ "СЕЙЧАС ИЗУЧАЮТ" С HAPTIC FEEDBACK
     */
    attachCurrentlyStudyingListeners() {
        const studyingItems = document.querySelectorAll('.currently-studying-item');
        studyingItems.forEach(item => {
            // Добавляем haptic feedback на касание
            item.addEventListener('touchstart', () => {
                this.triggerHapticFeedback('light');
            }, { passive: true });
            
            item.addEventListener('click', () => {
                this.triggerHapticFeedback('medium');
                const bookId = item.dataset.bookId;
                if (bookId) {
                    // Navigate to catalog with selected book
                    this.app.router.navigate(`/catalog?book=${bookId}`);
                }
            });
        });
    }
    
    /**
     * 🎯 ОБРАБОТЧИКИ COMMUNITY КАРТОЧЕК С УЛУЧШЕННЫМ HAPTIC FEEDBACK
     */
    attachCommunityCardListeners() {
        // Карточки цитат сообщества
        const communityItems = document.querySelectorAll('.mvp-community-item');
        communityItems.forEach(item => {
            // Haptic feedback на касание
            item.addEventListener('touchstart', () => {
                this.triggerHapticFeedback('light');
            }, { passive: true });
            
            // Действие при клике (если нужно)
            item.addEventListener('click', () => {
                this.triggerHapticFeedback('medium');
                // Здесь можно добавить действия для карточек
            });
        });
        
        // Карточки статистики
        const statCards = document.querySelectorAll('.community-stat-card');
        statCards.forEach(card => {
            card.addEventListener('touchstart', () => {
                this.triggerHapticFeedback('light');
            }, { passive: true });
        });
        
        // Элементы лидерборда
        const leaderboardItems = document.querySelectorAll('.leaderboard-item');
        leaderboardItems.forEach(item => {
            item.addEventListener('touchstart', () => {
                this.triggerHapticFeedback('light');
            }, { passive: true });
            
            item.addEventListener('click', () => {
                this.triggerHapticFeedback('medium');
                // Действия для элементов лидерборда
            });
        });
    }

    /**
     * 🔄 ОБРАБОТЧИКИ КНОПОК ПОВТОРА (НОВОЕ ДЛЯ PR-3)
     */
    attachRetryButtons() {
        // Единый обработчик для всех кнопок повтора с data-retry атрибутами
        const retryButtons = document.querySelectorAll('[data-retry]');
        retryButtons.forEach(button => {
            button.addEventListener('click', (event) => {
                event.preventDefault();
                this.triggerHapticFeedback('medium');
                
                const retryType = button.dataset.retry;
                switch (retryType) {
                    case 'latest-quotes':
                        this.retryLoadLatestQuotes();
                        break;
                    case 'recent-clicks':
                        this.retryLoadRecentClicks();
                        break;
                    case 'popular-books':
                        this.retryLoadPopularBooks();
                        break;
                    case 'popular-quotes':
                        this.retryLoadPopularQuotes();
                        break;
                    case 'popular-favorites':
                        this.retryLoadPopularFavorites();
                        break;
                    case 'leaderboard':
                        this.retryLoadLeaderboard();
                        break;
                    default:
                        // Fallback - перезагружаем все
                        this.loadAllSections();
                        break;
                }
            });
        });
    }
    
    /**
     * 🔄 НАСТРОЙКА СЛУШАТЕЛЕЙ ИЗМЕНЕНИЙ ЦИТАТ
     */
    setupQuoteChangeListeners() {
        if (typeof document === 'undefined') return;

        // Снимаем старый обработчик, если был
        if (this._quoteChangeHandler) {
            document.removeEventListener('quotes:changed', this._quoteChangeHandler);
            this._quoteChangeHandler = null;
        }

        // Создаём новый обработчик с проверкой активности страницы
        this._quoteChangeHandler = (event) => {
            console.log('👥 CommunityPage: Получено событие quotes:changed:', event.detail);
            
            // Проверяем, активна ли страница Сообщества
            const isActive = this.app?.router?.currentRoute === '/community' || 
                           document.querySelector('.nav-item.active')?.dataset.route === 'community' ||
                           document.querySelector('.nav-item.active')?.dataset.page === 'community';
            
            if (!isActive) {
                console.log('👥 CommunityPage: Страница неактивна, пропускаем rerender');
                return;
            }
            
            // Refresh top analyses when quotes change
            this.loadTopAnalyses().then(() => {
                this.rerender();
            });
        };
        
        // Добавляем новый обработчик
        document.addEventListener('quotes:changed', this._quoteChangeHandler);
    }
    
    // Переключение вкладок — без промежуточных лоадеров
    switchTab(tabName) {
        this.activeTab = tabName;
        this.triggerHapticFeedback('light');
        this.rerender();
        // Предзагрузка данных для вкладки в фоне (без изменения UI)
        if (tabName === 'top') {
            Promise.allSettled([
                this._safe(async () => { 
                    if (!this.loaded.leaderboard) { 
                        const r = await this.api.getLeaderboard({ period: '7d', limit: 10 }); 
                        if (r?.success) { 
                            this.leaderboard = r.data || []; 
                            this.userProgress = r.me || null; 
                            this.loaded.leaderboard = true; 
                        } 
                    } 
                }),
                this._safe(async () => { 
                    if (!this.loaded.popularQuotes) { 
                        let r = await this.api.getCommunityPopularFavorites({ period: '7d', limit: 10 }).catch(() => null); 
                        if (!(r && r.success)) r = await this.api.getCommunityPopularQuotes({ period: '7d', limit: 10 }).catch(() => null); 
                        if (r?.success) { 
                            const arr = r.data || r.quotes || []; 
                            this.popularQuotes = arr.map(q => ({ 
                                text: q.text, 
                                author: q.author, 
                                favorites: q.favorites || q.count || q.likes || 0,
                                id: q.id,
                                creator: q.creator || q.addedBy
                            })); 
                            this.loaded.popularQuotes = true; 
                        } 
                    } 
                }),
                this._safe(async () => {
                    if (!this.loaded.activityPercent && this.api.getActivityPercent) {
                        const r = await this.api.getActivityPercent();
                        if (typeof r === 'number' || (r?.success && typeof r.activityPercent === 'number')) {
                            const percent = typeof r === 'number' ? r : r.activityPercent;
                            if (this.userProgress) {
                                this.userProgress.activityPercent = percent;
                            } else {
                                this.userProgress = { activityPercent: percent };
                            }
                            this.loaded.activityPercent = true;
                        }
                    }
                })
            ]).then(() => this.rerender());
        } else if (tabName === 'stats') {
            Promise.allSettled([
                this._safe(async () => { if (!this.loaded.stats) { const r = await this.api.getCommunityStats(); if (r?.success) { this.communityData = { ...this.communityData, ...r.data }; this.loaded.stats = true; } } }),
                this._safe(async () => { if (!this.loaded.insights && this.api.getCommunityInsights) { const r = await this.api.getCommunityInsights({ period: '7d' }); if (r?.success) { this.communityInsights = r.insights; this.loaded.insights = true; } } }),
                this._safe(async () => { if (!this.loaded.funFact && this.api.getCommunityFunFact) { const r = await this.api.getCommunityFunFact({ period: '7d' }); if (r?.success) { this.funFact = r.data; this.loaded.funFact = true; } } })
            ]).then(() => this.rerender());
        }
    }
    
    /**
     * 📱 LIFECYCLE МЕТОДЫ - ОБНОВЛЕН ДЛЯ PR-3!
     */
    // onShow больше НЕ делает первоначальных загрузок/лоадеров — только фоновые обновления при необходимости
    async onShow() {
        console.log('👥 CommunityPage: onShow - реализация SWR для фоновых обновлений');
        
        // ✅ НОВОЕ: Вызов warmupInitialStats при входе на экран
        if (this.statisticsService && typeof this.statisticsService.warmupInitialStats === 'function') {
            try {
                await this.statisticsService.warmupInitialStats();
                console.log('✅ CommunityPage: warmupInitialStats completed');
            } catch (error) {
                console.warn('⚠️ CommunityPage: warmupInitialStats failed:', error);
            }
        }
        
        // SWR: можно тихо перезагрузить что-то в фоне (не меняя UI) по таймауту/критерию устаревания
        // Например, раз в 10 минут:
        const last = this.state.get('community.lastUpdate') || 0;
        if (Date.now() - last > 10 * 60 * 1000) {
            this.state.set('community.lastUpdate', Date.now());
            console.log('🔄 CommunityPage: Данные устарели - запускаем фоновое обновление');
            // В фоне обновляем ключевые секции, но НЕ трогаем разметку до завершения, затем один общий rerender
            Promise.allSettled([
                this._safe(async () => { const r = await this.api.getCommunityStats(); if (r?.success) { this.communityData = { ...this.communityData, ...r.data }; } }),
                this._safe(async () => { const r = await this.api.getCommunityTrend(); if (r?.success) { this.communityTrend = r.data; } }),
                this._safe(async () => { const r = await this.api.getCommunityInsights?.({ period: '7d' }); if (r?.success) { this.communityInsights = r.insights; } })
            ]).then(() => {
                console.log('✅ CommunityPage: Фоновое обновление завершено');
                this.rerender();
            });
        } else {
            console.log('✅ CommunityPage: Данные актуальны, фоновое обновление не требуется');
        }
    }

    /**
     * 🔄 ЗАГРУЗКА ВСЕХ СЕКЦИЙ (ОБНОВЛЕНА ДЛЯ PR-3)
     */
    async loadAllSections() {
        console.log('🔄 CommunityPage: Загружаем все секции...');
        
        // Загружаем параллельно для лучшей производительности
        const loadPromises = [
            this.loadLatestQuotes(3), // Только 3 цитаты согласно требованиям
            this.loadPopularFavorites('7d', 10), // Популярные избранные цитаты для топа недели
            this.loadPopularBooks('7d', 10), // Популярные разборы недели для "Топ недели"
            this.loadRecentClicks(3), // Последние 3 клика для "Сейчас изучают"
            this.loadCommunityMessage(), // Сообщение от Анны
            this.loadCommunityTrend(), // Тренд недели
            this.loadLeaderboard(10, '7d'), // Лидерборд за неделю
            this.loadCommunityInsights('7d'), // Инсайты сообщества
            this.loadFunFact('7d') // Интересный факт недели
        ];

        try {
            await Promise.allSettled(loadPromises);
            console.log('✅ CommunityPage: Все секции загружены');
            this.rerender();
        } catch (error) {
            console.error('❌ CommunityPage: Ошибка загрузки секций:', error);
            this.rerender(); // Показываем что загружено
        }
    }

    /**
     * 🔄 МЕТОДЫ ПОВТОРА ЗАГРУЗКИ ДЛЯ ОБРАБОТКИ ОШИБОК (PR-3)
     */
    retryLoadLatestQuotes() {
        this.triggerHapticFeedback('medium');
        this.loadLatestQuotes(5).then(() => this.rerender());
    }

    retryLoadPopularQuotes() {
        this.triggerHapticFeedback('medium');
        this.loadPopularQuotes('7d', 10).then(() => this.rerender());
    }

    retryLoadPopularFavorites() {
        this.triggerHapticFeedback('medium');
        this.loadPopularFavorites('7d', 10).then(() => this.rerender());
    }

    retryLoadPopularBooks() {
        this.triggerHapticFeedback('medium');
        this.loadPopularBooks('7d', 10).then(() => this.rerender());
    }

    retryLoadLeaderboard() {
        this.triggerHapticFeedback('medium');
        this.loadLeaderboard(10, '7d').then(() => this.rerender());
    }

    retryLoadRecentClicks() {
        this.triggerHapticFeedback('medium');
        this.loadRecentClicks(5).then(() => this.rerender());
    }

    /**
     * ➕ ДОБАВИТЬ ЦИТАТУ В ДНЕВНИК (НОВОЕ ДЛЯ PR-3)
     */
    async addQuoteToJournal(event) {
        event.preventDefault();
        event.stopPropagation();
        
        const button = event.target.closest('.quote-card__add-btn');
        if (!button) return;
        
        const quoteCard = button.closest('.quote-card');
        
        if (!quoteCard) return;
        
        try {
            // Haptic feedback
            this.triggerHapticFeedback('medium');
            
            // Получаем данные цитаты из data-атрибутов или из DOM
            const quoteText = button.dataset.quoteText || quoteCard.querySelector('.quote-card__text')?.textContent?.replace(/"/g, '') || '';
            const quoteAuthor = button.dataset.quoteAuthor || quoteCard.querySelector('.quote-card__author')?.textContent?.replace('— ', '') || '';
            
            // Показываем loading состояние
            button.innerHTML = '<span class="loading-spinner-small"></span>';
            button.disabled = true;
            
            // 🔧 GLOBAL DUP CHECK
            const existingQuotes = this.state.get('quotes.items') || window.appState?.get('quotes.items') || [];
            if (window.QuoteUtils && window.QuoteUtils.isDuplicateQuote(existingQuotes, quoteText, quoteAuthor)) {
                this.showNotification('Эта цитата уже есть в вашем дневнике.', 'info');
                button.innerHTML = '<span class="add-icon">+</span>';
                button.disabled = false;
                this.triggerHapticFeedback('light');
                return;
            }
            
            // Добавляем цитату через API
            const response = await this.api.addQuote({
                text: quoteText,
                author: quoteAuthor,
                source: 'community'
            });
            
            if (response && response.success) {
                // Синхронно добавляем в state и индекс (чтобы сразу ловить повторную попытку)
                try {
                    const raw = response.data?.quote || response.data || response.quote || response;
                    if (raw && raw.text) {
                        const normalizedQuote = {
                            ...raw,
                            id: raw.id || raw._id,
                            text: raw.text,
                            author: raw.author || '',
                            source: raw.source || 'community',
                            createdAt: raw.createdAt || new Date().toISOString()
                        };
                        // prepend
                        const currentQuotes = this.state.get('quotes.items') || [];
                        this.state.set('quotes.items', [normalizedQuote, ...currentQuotes]);
                        if (window.QuoteUtils) {
                            window.QuoteUtils.addQuoteToDuplicateIndex(normalizedQuote);
                        }
                        // событие для статистики
                        document.dispatchEvent(new CustomEvent('quotes:changed', { detail: { type: 'added', quote: normalizedQuote } }));
                    }
                } catch (dupSyncErr) {
                    console.warn('Community dup sync skipped:', dupSyncErr);
                }
                
                // Успех - показываем галочку
                button.innerHTML = '<span class="add-icon">✓</span>';
                button.classList.add('added');
                this.triggerHapticFeedback('success');
                
                // Показываем уведомление
                this.showNotification('Цитата добавлена в ваш дневник!', 'success');
                
                // Возвращаем кнопку в исходное состояние через 2 секунды
                setTimeout(() => {
                    button.innerHTML = '<span class="add-icon">+</span>';
                    button.classList.remove('added');
                    button.disabled = false;
                }, 2000);
            } else {
                throw new Error(response?.message || 'Ошибка добавления цитаты');
            }
            
        } catch (error) {
            console.error('❌ Ошибка добавления цитаты:', error);
            
            // Возвращаем кнопку в исходное состояние
            button.innerHTML = '<span class="add-icon">+</span>';
            button.disabled = false;
            
            // Проверяем лимит и показываем соответствующее сообщение
            if (error && (error.status === 429 || /limit|quota|exceed/i.test(error.message || '') || /limit|quota/i.test(error?.data?.message || ''))) {
                this.showNotification('Достигнут дневной лимит: можно сохранять до 10 цитат в сутки.', 'info');
            } else {
                this.showNotification('Ошибка при добавлении цитаты', 'error');
            }
            this.triggerHapticFeedback('error');
        }
    }

    /**
     * ❤️ ДОБАВИТЬ ЦИТАТУ В ИЗБРАННОЕ (С LIVE СЧЕТЧИКОМ ЛАЙКОВ)
     */
    async addQuoteToFavorites(event) {
        event.preventDefault();
        event.stopPropagation();
        
        const button = event.target.closest('.quote-card__heart-btn, .quote-card__fav-btn');
        if (!button) return;
        
        const quoteCard = button.closest('.quote-card');
        if (!quoteCard) return;
        
        // Проверяем, не добавлена ли уже цитата в избранное
        if (button.classList.contains('favorited')) {
            return; // Уже в избранном, ничего не делаем
        }
        
        // Declare variables outside try block to avoid scope issues
        let currentFavorites = 0;
        let newCount = 0;
        
        try {
            // Haptic feedback
            this.triggerHapticFeedback('medium');
            
            // Получаем данные цитаты из data-атрибутов или из DOM
            const quoteText = button.dataset.quoteText || quoteCard.querySelector('.quote-card__text')?.textContent?.replace(/"/g, '') || '';
            const quoteAuthor = button.dataset.quoteAuthor || quoteCard.querySelector('.quote-card__author')?.textContent?.replace('— ', '') || '';
            
            // DUP CHECK
            const existingQuotes = this.state.get('quotes.items') || window.appState?.get('quotes.items') || [];
            if (window.QuoteUtils && window.QuoteUtils.isDuplicateQuote(existingQuotes, quoteText, quoteAuthor)) {
                this.showNotification('Эта цитата уже есть в вашем дневнике.', 'info');
                this.triggerHapticFeedback('light');
                // откат UI сердца если надо
                button.innerHTML = '❤';
                button.classList.add('favorited');
                return;
            }
            
            // Получаем текущий счетчик лайков
<<<<<<< HEAD
            const currentFavorites = parseInt(button.dataset.favorites) || 0;
            const favoritesCountElement = quoteCard.querySelector('.favorites-count');
=======
            currentFavorites = parseInt(button.dataset.favorites) || 0;
>>>>>>> 8e91990c
            const metaElement = quoteCard.querySelector('.quote-card__meta');
            
            // Мгновенно обновляем UI (оптимистичное обновление)
            button.innerHTML = '❤';
            button.classList.add('favorited');
            newCount = currentFavorites + 1;
            button.dataset.favorites = newCount;
            
            // Обновляем счетчик в популярных цитатах (если есть)
            if (favoritesCountElement) {
                favoritesCountElement.textContent = newCount;
            }
            
            // Обновляем или создаем счетчик в мета-информации
            if (metaElement) {
                if (metaElement.textContent.includes('❤')) {
                    // Обновляем существующий счетчик
                    metaElement.innerHTML = `❤ <span class="favorites-count">${newCount}</span>`;
                } else {
                    // Добавляем счетчик к существующему контенту
                    metaElement.innerHTML += ` • ❤ <span class="favorites-count">${newCount}</span>`;
                }
            } else {
                // Создаем новый элемент мета с счетчиком лайков
                const newMetaElement = document.createElement('div');
                newMetaElement.className = 'quote-card__meta';
                newMetaElement.innerHTML = `❤ <span class="favorites-count">${newCount}</span>`;
                
                // Вставляем перед actions или в конец карточки
                const actionsElement = quoteCard.querySelector('.quote-card__actions');
                if (actionsElement) {
                    quoteCard.insertBefore(newMetaElement, actionsElement);
                } else {
                    quoteCard.appendChild(newMetaElement);
                }
            }
            
            // Добавляем цитату в избранное через API
            const response = await this.api.addQuote({
                text: quoteText,
                author: quoteAuthor,
                source: 'community',
                isFavorite: true
            });
            
            if (response && response.success) {
                try {
                    const raw = response.data?.quote || response.data || response.quote || response;
                    if (raw && raw.text) {
                        const favoriteQuote = {
                            ...raw,
                            id: raw.id || raw._id,
                            text: raw.text,
                            author: raw.author || '',
                            isFavorite: true,
                            source: raw.source || 'community',
                            createdAt: raw.createdAt || new Date().toISOString()
                        };
                        const currentQuotes = this.state.get('quotes.items') || [];
                        this.state.set('quotes.items', [favoriteQuote, ...currentQuotes]);
                        if (window.QuoteUtils) {
                            window.QuoteUtils.addQuoteToDuplicateIndex(favoriteQuote);
                        }
                        document.dispatchEvent(new CustomEvent('quotes:changed', { detail: { type: 'added', quote: favoriteQuote } }));
                    }
                } catch (e) {
                    console.warn('Favorite dup sync failed:', e);
                }
                
                // Успех
                this.triggerHapticFeedback('success');
                this.showNotification('Добавлено в избранное!', 'success');
                
                // Если API вернул актуальное количество лайков, используем его
                if (response.data && typeof response.data.favorites === 'number') {
                    const apiCount = response.data.favorites;
                    button.dataset.favorites = apiCount;
                    
                    // Обновляем счетчик в популярных цитатах (если есть)
                    const apiFavoritesCountElement = quoteCard.querySelector('.favorites-count');
                    if (apiFavoritesCountElement) {
                        apiFavoritesCountElement.textContent = apiCount;
                    }
                    
                    // Обновляем счетчик в мета-информации
                    const updatedMetaElement = quoteCard.querySelector('.quote-card__meta');
                    if (updatedMetaElement) {
                        if (updatedMetaElement.textContent.includes('❤')) {
                            // Заменяем счетчик лайков в мета
                            updatedMetaElement.innerHTML = updatedMetaElement.innerHTML.replace(/❤ <span class="favorites-count">\d+<\/span>/, `❤ <span class="favorites-count">${apiCount}</span>`);
                        }
                    }
                }
                
            } else {
                throw new Error(response?.message || 'Ошибка добавления в избранное');
            }
            
        } catch (error) {
            console.error('❌ Ошибка добавления в избранное:', error);
            
            // Откатываем изменения UI при ошибке
            button.innerHTML = '♡';
            button.classList.remove('favorited');
            button.dataset.favorites = currentFavorites;
            
            // Восстанавливаем счетчик в популярных цитатах (если есть)
            const errorFavoritesCountElement = quoteCard.querySelector('.favorites-count');
            if (errorFavoritesCountElement) {
                errorFavoritesCountElement.textContent = currentFavorites;
            }
            
            // Восстанавливаем счетчик в мета-информации
            const errorMetaElement = quoteCard.querySelector('.quote-card__meta');
            if (errorMetaElement) {
                if (currentFavorites > 0 && errorMetaElement.innerHTML.includes('❤')) {
                    // Восстанавливаем предыдущий счетчик
                    errorMetaElement.innerHTML = errorMetaElement.innerHTML.replace(/❤ <span class="favorites-count">\d+<\/span>/, `❤ <span class="favorites-count">${currentFavorites}</span>`);
                } else if (currentFavorites === 0 && errorMetaElement.innerHTML.includes('❤')) {
                    // Удаляем созданный нами счетчик лайков, если его не было изначально
                    if (errorMetaElement.innerHTML.trim() === `❤ <span class="favorites-count">${newCount}</span>`) {
                        // Если мета содержит только наш счетчик, удаляем весь элемент
                        errorMetaElement.remove();
                    } else {
                        // Иначе просто убираем счетчик из HTML
                        errorMetaElement.innerHTML = errorMetaElement.innerHTML.replace(/ • ❤ <span class="favorites-count">\d+<\/span>/, '').replace(/❤ <span class="favorites-count">\d+<\/span>/, '').trim();
                    }
                }
            }
            
            // Показываем ошибку
            if (error && (error.status === 429 || /limit|quota|exceed/i.test(error.message || '') || /limit|quota/i.test(error?.data?.message || ''))) {
                this.showNotification('Достигнут дневной лимит: можно сохранять до 10 цитат в сутки.', 'info');
            } else {
                this.showNotification('Ошибка при добавлении в избранное', 'error');
            }
            this.triggerHapticFeedback('error');
        }
    }

    /**
     * 🎯 ИЗУЧИТЬ ТРЕНД (НОВОЕ ДЛЯ PR-3)
     */
    exploreTrend(event) {
        event.preventDefault();
        this.triggerHapticFeedback('medium');
        
        // Здесь можно добавить логику перехода к изучению тренда
        console.log('🎯 Изучение тренда недели');
        this.showNotification('Функция в разработке', 'info');
    }

    /**
     * 🔔 ПОКАЗАТЬ УВЕДОМЛЕНИЕ
     */
    showNotification(message, type = 'info') {
        // Создаем уведомление
        const notification = document.createElement('div');
        notification.className = `notification notification--${type}`;
        notification.textContent = message;
        
        // Добавляем на страницу
        document.body.appendChild(notification);
        
        // Показываем
        setTimeout(() => notification.classList.add('show'), 100);
        
        // Убираем через 3 секунды
        setTimeout(() => {
            notification.classList.remove('show');
            setTimeout(() => {
                if (notification.parentNode) {
                    notification.parentNode.removeChild(notification);
                }
            }, 300);
        }, 3000);
    }

    /**
     * 🕒 ФОРМАТИРОВАНИЕ ВРЕМЕНИ КЛИКА
     */
    formatClickTime(clickTime) {
        if (!clickTime) return 'недавно';
        
        try {
            const now = new Date();
            const clickDate = new Date(clickTime);
            const diffMs = now - clickDate;
            const diffMins = Math.floor(diffMs / (1000 * 60));
            const diffHours = Math.floor(diffMs / (1000 * 60 * 60));
            const diffDays = Math.floor(diffMs / (1000 * 60 * 60 * 24));
            
            if (diffMins < 60) {
                return `${diffMins} мин назад`;
            } else if (diffHours < 24) {
                return `${diffHours} ч назад`;
            } else if (diffDays < 7) {
                return `${diffDays} дн назад`;
            } else {
                return clickDate.toLocaleDateString('ru-RU');
            }
        } catch (error) {
            return 'недавно';
        }
    }

    /**
     * 📅 ФОРМАТИРОВАНИЕ ДАТЫ
     */
    formatDate(date) {
        if (!date) return '';
        
        try {
            const dateObj = new Date(date);
            const now = new Date();
            const diffMs = now - dateObj;
            const diffDays = Math.floor(diffMs / (1000 * 60 * 60 * 24));
            
            if (diffDays === 0) {
                return 'сегодня';
            } else if (diffDays === 1) {
                return 'вчера';
            } else if (diffDays < 7) {
                return `${diffDays} дн назад`;
            } else {
                return dateObj.toLocaleDateString('ru-RU');
            }
        } catch (error) {
            return '';
        }
    }
    
    onHide() {
        console.log('👥 CommunityPage: onHide');
        // Cleanup event listeners
        if (this._quoteChangeHandler) {
            document.removeEventListener('quotes:changed', this._quoteChangeHandler);
        }
    }

    rerender() {
        const container = document.getElementById('page-content');
        if (container) {
            container.innerHTML = this.render();
            this.attachEventListeners();
            
            // ✅ НОВОЕ: Добавляем плавные анимации через CSS классы
            this.triggerContentAnimations();
        }
    }
    
    /**
     * 🎬 ПЛАВНЫЕ АНИМАЦИИ ПОЯВЛЕНИЯ ЧЕРЕЗ CSS КЛАССЫ
     */
    triggerContentAnimations() {
        // Получаем контейнер контента для анимаций
        const contentContainer = document.querySelector('.content');
        if (!contentContainer) return;
        
        // Добавляем класс для запуска анимаций
        setTimeout(() => {
            contentContainer.classList.add('animate-content');
        }, 50); // Небольшая задержка для плавности
        
        // Убираем класс после завершения анимаций
        setTimeout(() => {
            contentContainer.classList.remove('animate-content');
        }, 1000);
    }

    /**
     * 🧹 ОЧИСТКА РЕСУРСОВ
     */
    destroy() {
        console.log('🧹 CommunityPage: Очистка ресурсов');
        // Remove event listeners
        if (this._quoteChangeHandler) {
            document.removeEventListener('quotes:changed', this._quoteChangeHandler);
            this._quoteChangeHandler = null;
        }

        // ✅ НОВОЕ: Сброс флагов
        this.communityLoaded = false;
        this.communityLoading = false;

        // Сброс состояний загрузки
        Object.keys(this.loadingStates).forEach(key => {
            this.loadingStates[key] = false;
        });

        // Сброс состояний ошибок
        Object.keys(this.errorStates).forEach(key => {
            this.errorStates[key] = null;
        });
    }
}

// 📤 Экспорт класса
window.CommunityPage = CommunityPage;<|MERGE_RESOLUTION|>--- conflicted
+++ resolved
@@ -2115,12 +2115,7 @@
             }
             
             // Получаем текущий счетчик лайков
-<<<<<<< HEAD
-            const currentFavorites = parseInt(button.dataset.favorites) || 0;
-            const favoritesCountElement = quoteCard.querySelector('.favorites-count');
-=======
-            currentFavorites = parseInt(button.dataset.favorites) || 0;
->>>>>>> 8e91990c
+            currentFavorites = parseInt(button.dataset.favorites, 10) || 0;
             const metaElement = quoteCard.querySelector('.quote-card__meta');
             
             // Мгновенно обновляем UI (оптимистичное обновление)
